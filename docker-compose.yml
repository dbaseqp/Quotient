services:
  db:
    container_name: quotient_database
    image: postgres
    restart: always
    env_file:
      - .env
    networks:
      - quotient_network

  server:
    container_name: quotient_server
    image: quotient_server
    build:
      context: .
      dockerfile: Dockerfile
    restart: always
    env_file:
      - .env
    ports:
      - 80:80
    depends_on:
      - db
    networks:
      - quotient_network
    volumes:
      - ./submissions:/app/submissions
      - ./config:/app/config
      - ./engine:/app/engine
      - ./static:/app/static

  redis:
    image: redis:alpine
    container_name: quotient_redis
    restart: always
    env_file:
      - .env
    networks:
      - quotient_network
    command: ["redis-server", "--requirepass", '${REDIS_PASSWORD:?REDIS_PASSWORD variable is not set}']

  runner:
    build:
      context: .
      dockerfile: Dockerfile.runner
    deploy:
      mode: replicated
      replicas: 6 # adjust this based on the resources of the server
    restart: always
<<<<<<< HEAD
=======
    privileged: true
>>>>>>> b2059a73
    env_file:
      - .env
    depends_on:
      - redis
      - db
    networks:
      - quotient_network
    volumes:
      - ./submissions:/app/submissions
      - ./custom-checks:/app/checks

networks:
  quotient_network:
    driver: bridge<|MERGE_RESOLUTION|>--- conflicted
+++ resolved
@@ -47,10 +47,7 @@
       mode: replicated
       replicas: 6 # adjust this based on the resources of the server
     restart: always
-<<<<<<< HEAD
-=======
     privileged: true
->>>>>>> b2059a73
     env_file:
       - .env
     depends_on:
