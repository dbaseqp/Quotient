--- conflicted
+++ resolved
@@ -19,10 +19,7 @@
 	if redisAddr == "" {
 		redisAddr = "quotient_redis:6379"
 	}
-<<<<<<< HEAD
-=======
 
->>>>>>> b2059a73
 	rdb := redis.NewClient(&redis.Options{
 		Addr: redisAddr,
 		Password: os.Getenv("REDIS_PASSWORD"),
@@ -40,11 +37,7 @@
 		}
 		// val[0] = "tasks", val[1] = the JSON payload
 		if len(val) < 2 {
-<<<<<<< HEAD
-			log.Println("Invalid BRPop response:", "val", val)
-=======
 			log.Println("Invalid BLPop response:", val)
->>>>>>> b2059a73
 			continue
 		}
 
@@ -60,16 +53,6 @@
 		switch task.ServiceType {
 		case "Custom":
 			runnerInstance = &checks.Custom{}
-<<<<<<< HEAD
-=======
-			// Deserialize the check data into that runner instance
-			if err := json.Unmarshal(task.CheckData, runnerInstance); err != nil {
-				log.Printf("Failed to unmarshal into %s: %v", task.ServiceType, err)
-				continue
-			}
-			log.Printf("[Runner] CheckData: %+v", runnerInstance)
-			serviceName = runnerInstance.(*checks.Custom).Service.Name
->>>>>>> b2059a73
 		case "Dns":
 			runnerInstance = &checks.Dns{}
 		case "Ftp":
@@ -134,13 +117,8 @@
 		resultJSON, _ := json.Marshal(result)
 
 		// Push onto "results" list
-<<<<<<< HEAD
-		if err := rdb.LPush(ctx, "results", resultJSON).Err(); err != nil {
-			log.Println("Failed to push result to Redis", "err", err)
-=======
 		if err := rdb.RPush(ctx, "results", resultJSON).Err(); err != nil {
 			log.Printf("Failed to push result to Redis: %v", err)
->>>>>>> b2059a73
 		} else {
 			log.Println("Pushed result for service %s (TeamID=%d) to 'results'", task.ServiceType, task.TeamID)
 		}
