--- conflicted
+++ resolved
@@ -8,7 +8,6 @@
             </div>
             <div class="row">
                 <h3>Set Team Identifiers</h3>
-<<<<<<< HEAD
                 <form onsubmit="return formSubmit(event)" id="teamForm">
                     <div class="table-responsive">
                         <table class="table table-hover">
@@ -52,28 +51,6 @@
                             </tfoot>
                         </table>
                     </div>
-=======
-                <form onsubmit="return formSubmit(event)">
-                    <table class="table" id="team-table">
-                        <thead>
-                            <tr>
-                                <th>Team Name</th>
-                                <th>Identifier</th>
-                            </tr>
-                        </thead>
-                        <tbody>
-                        </tbody>
-                        <tfoot>
-                            <tr>
-                                <td colspan="2">
-                                    <div class="d-flex justify-content-end">
-                                        <button class="btn btn-primary px-5" type="submit">Save</button>
-                                    </div>
-                                </td>
-                            </tr>
-                        </tfoot>
-                    </table>
->>>>>>> 353b9d09
                 </form>
             </div>
             <script>
@@ -193,11 +170,8 @@
                         const TBODY = document.querySelector('#team-table tbody');
                         data.forEach(team => {
                             const ROW = document.createElement('tr');
-<<<<<<< HEAD
                             // Team name cell
-=======
                             ROW.setAttribute('data-team', team.ID);
->>>>>>> 353b9d09
                             const NAME_CELL = document.createElement('td');
                             NAME_CELL.textContent = team.Name;
                             // Identifier cell
@@ -256,19 +230,12 @@
                     const teamsData = [];
                     const rows = document.querySelectorAll('#team-table tbody tr');
                     rows.forEach(row => {
-<<<<<<< HEAD
-                        const idInput = row.querySelector('input[type="text"]');
-                        const teamID = parseInt(idInput.getAttribute('aria-describedby').split('-')[2]);
-                        const identifier = idInput.value;
-                        const active = row.querySelector('.form-check-input').checked;
-=======
                         const input = row.querySelector('input[aria-label="Team Identifier"]');
                         if (!input) return;
                         const teamID = parseInt(row.getAttribute('data-team'));
                         const identifier = input.value;
                         const activeButton = row.querySelector('.input-group button:first-of-type');
                         const active = activeButton ? activeButton.disabled : false;
->>>>>>> 353b9d09
                         teamsData.push({ ID: teamID, Identifier: identifier, Active: active });
                     });
                     // Show loading state
@@ -302,8 +269,6 @@
                             submitButton.textContent = 'Save*';
                         });
                 }
-<<<<<<< HEAD
-=======
 </script>
             <div class="row mt-5">
                 <h3>Service Check Control</h3>
@@ -382,7 +347,6 @@
                     }).then(() => { window.location.reload(); })
                       .catch(err => console.error('Error updating checks:', err));
                 }
->>>>>>> 353b9d09
             </script>
         </div>
     </div>
