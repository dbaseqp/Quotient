package engine

import (
	"context"
	"encoding/csv"
	"encoding/json"
	"fmt"
	"io"
	"log/slog"
	"math/rand"
	"os"
	"path/filepath"
	"sync"
	"time"

	"quotient/engine/checks"
	"quotient/engine/config"
	"quotient/engine/db"

	"github.com/redis/go-redis/v9"
)

type Task struct {
	TeamID         uint            `json:"team_id"`         // Numeric identifier for the team
	TeamIdentifier string          `json:"team_identifier"` // Human-readable identifier for the team
	ServiceType    string          `json:"service_type"`
	ServiceName    string          `json:"service_name"`
	Deadline       time.Time       `json:"deadline"`
	RoundID        uint            `json:"round_id"`
	CheckData      json.RawMessage `json:"check_data"`
}

type ScoringEngine struct {
	Config                *config.ConfigSettings
	CredentialsMutex      map[uint]*sync.Mutex
	UptimePerService      map[uint]map[string]db.Uptime
	SlaPerService         map[uint]map[string]int
	EnginePauseWg         *sync.WaitGroup
	IsEnginePaused        bool
	CurrentRound          uint
	NextRoundStartTime    time.Time
	CurrentRoundStartTime time.Time
	RedisClient           *redis.Client

	// signals
	ResetChan chan struct{}
}

func NewEngine(conf *config.ConfigSettings) *ScoringEngine {
	redisAddr := os.Getenv("REDIS_ADDR")
	if redisAddr == "" {
		redisAddr = "quotient_redis:6379"
	}
	rdb := redis.NewClient(&redis.Options{
		Addr:     redisAddr,
		Password: os.Getenv("REDIS_PASSWORD"),
	})
	if err := rdb.Ping(context.Background()).Err(); err != nil {
		panic(fmt.Sprintf("Failed to connect to Redis: %v", err))
	}

	return &ScoringEngine{
		Config:           conf,
		CredentialsMutex: make(map[uint]*sync.Mutex),
		UptimePerService: make(map[uint]map[string]db.Uptime),
		SlaPerService:    make(map[uint]map[string]int),
		ResetChan:        make(chan struct{}),
		RedisClient:      rdb,
	}
}

func (se *ScoringEngine) Start() {
	if t, err := db.GetLastRound(); err != nil {
		slog.Error("failed to get last round", "error", err)
	} else {
		se.CurrentRound = uint(t.ID) + 1
	}

	if err := db.LoadUptimes(&se.UptimePerService); err != nil {
		slog.Error("failed to load uptimes", "error", err)
	}

	if err := db.LoadSLAs(&se.SlaPerService, se.Config.MiscSettings.SlaThreshold); err != nil {
		slog.Error("failed to load SLAs", "error", err)
	}

	// load credentials
	err := se.LoadCredentials()
	if err != nil {
		slog.Error("failed to load credential files into teams", "error", err)
	}

	// start paused if configured
	se.IsEnginePaused = false
	se.EnginePauseWg = &sync.WaitGroup{}
	if se.Config.MiscSettings.StartPaused {
		se.IsEnginePaused = true
		se.EnginePauseWg.Add(1)
	}

	se.NextRoundStartTime = time.Time{}

	// engine loop
	go func() {
		for {
			slog.Info("Queueing up for round", "round", se.CurrentRound)
			se.EnginePauseWg.Wait()
			slog.Info("Starting round", "round", se.CurrentRound)
			se.CurrentRoundStartTime = time.Now()
			se.NextRoundStartTime = time.Now().Add(time.Duration(se.Config.MiscSettings.Delay) * time.Second)

			// run the round logic
			switch se.Config.RequiredSettings.EventType {
			case "koth":
				se.koth()
			case "rvb":
				se.rvb()
			default:
				slog.Error("Unknown event type", "eventType", se.Config.RequiredSettings.EventType)
			}

			slog.Info(fmt.Sprintf("Round %d complete", se.CurrentRound))
			se.CurrentRound++

			se.RedisClient.Publish(context.Background(), "events", "round_finish")
			slog.Info(fmt.Sprintf("Round %d will start in %s, sleeping...", se.CurrentRound, time.Until(se.NextRoundStartTime).String()))
			time.Sleep(time.Until(se.NextRoundStartTime))
		}
		// wait for first signal of done round (either from reset or end of round)
	}()
	<-se.ResetChan
	slog.Info("engine loop ending (probably due to reset)")
	// this return should kill any running goroutines by breaking the loop
}

func (se *ScoringEngine) GetUptimePerService() map[uint]map[string]db.Uptime {
	return se.UptimePerService
}

<<<<<<< HEAD
func (se *ScoringEngine) GetCredlists() (any, error) {
	var credlists []any
	for _, credlist := range se.Config.CredlistSettings.Credlist {
		var a struct {
			Name      string   `json:"name"`
			Path      string   `json:"path"`
			Usernames []string `json:"usernames"`
			Example   string   `json:"example"`
		}
		a.Name = credlist.CredlistName
		a.Example = credlist.CredlistExplainText
		a.Path = credlist.CredlistPath
		a.Usernames = []string{}
		credlistPath := filepath.Join("config/credlists", credlist.CredlistPath)
		file, err := os.Open(credlistPath)
		if err != nil {
			return nil, fmt.Errorf("failed to open credlist file %s: %v", credlistPath, err)
		}
		defer file.Close()

		reader := csv.NewReader(file)
		records, err := reader.ReadAll()
		if err != nil {
			return nil, fmt.Errorf("failed to read credlist file %s: %v", credlistPath, err)
		}

		for _, record := range records {
			if len(record) != 2 {
				return nil, fmt.Errorf("invalid credlist format")
			}
			a.Usernames = append(a.Usernames, record[0])
		}
		credlists = append(credlists, a)
	}
	return credlists, nil
=======
func (se *ScoringEngine) GetCredlists() any {
	return se.Config.CredlistSettings.Credlist
>>>>>>> 813146a5
}

func (se *ScoringEngine) PauseEngine() {
	if !se.IsEnginePaused {
		se.EnginePauseWg.Add(1)
		se.IsEnginePaused = true
	}
}

func (se *ScoringEngine) ResumeEngine() {
	if se.IsEnginePaused {
		se.EnginePauseWg.Done()
		se.IsEnginePaused = false
	}
}

// ResetEngine resets the engine to the initial state and stops the engine
func (se *ScoringEngine) ResetScores() error {
	slog.Info("Resetting scores and clearing Redis queues")

	// Stop the engine
	se.ResetChan <- struct{}{}

	// Reset the database
	if err := db.ResetScores(); err != nil {
		slog.Error("failed to reset scores", "error", err)
		return fmt.Errorf("failed to reset scores: %v", err)
	}

	// Flush Redis queues
	ctx := context.Background()
	keysToDelete := []string{"tasks", "results"}
	for _, key := range keysToDelete {
		if err := se.RedisClient.Del(ctx, key).Err(); err != nil {
			slog.Error("Failed to clear Redis queue", "queue", key, "error", err)
			return fmt.Errorf("failed to clear Redis queue %s: %v", key, err)
		}
	}

	// Reset engine state
	se.CurrentRound = 1
	se.UptimePerService = make(map[uint]map[string]db.Uptime)
	se.SlaPerService = make(map[uint]map[string]int)
	slog.Info("Scores reset and Redis queues cleared successfully")

	return nil
}

// perform a round of koth
func (se *ScoringEngine) koth() {
	// enginePauseWg.Wait()

	// do koth stuff
}

// perform a round of rvb
func (se *ScoringEngine) rvb() {
	// reassign the next round start time with jitter
	// double the jitter and subtract it to get a random number between -jitter and jitter
	randomJitter := rand.Intn(2*se.Config.MiscSettings.Jitter) - se.Config.MiscSettings.Jitter
	jitter := time.Duration(randomJitter) * time.Second
	se.NextRoundStartTime = time.Now().Add(time.Duration(se.Config.MiscSettings.Delay) * time.Second).Add(jitter)

	slog.Info(fmt.Sprintf("round should take %s", time.Until(se.NextRoundStartTime).String()))

	// do rvb stuff
	teams, err := db.GetTeams()
	if err != nil {
		slog.Error("failed to get teams:", "error", err)
		return
	}

	runners := 0
	ctx, cancel := context.WithTimeout(context.Background(), time.Until(se.NextRoundStartTime))
	defer cancel()

	slog.Debug("Starting service checks", "round", se.CurrentRound)
	allRunners := se.Config.AllChecks()

	// 1) Enqueue
	for _, team := range teams {
		if !team.Active {
			continue
		}
		for _, r := range allRunners {
			if !r.Runnable() {
				continue
			}
			// serialize the entire check definition to JSON
			data, err := json.Marshal(r)
			if err != nil {
				slog.Error("failed to marshal check definition", "error", err)
				continue
			}

			task := Task{
				TeamID:         team.ID,
				TeamIdentifier: team.Identifier,
				ServiceType:    r.GetType(),
				ServiceName:    r.GetName(),
				RoundID:        se.CurrentRound,
				Deadline:       se.NextRoundStartTime,
				CheckData:      data, // the entire specialized struct
			}

			payload, err := json.Marshal(task)
			if err != nil {
				slog.Error("failed to marshal service task", "error", err)
				continue
			}
			se.RedisClient.RPush(ctx, "tasks", payload)
			runners++
		}
	}
	slog.Info("Enqueued checks", "count", runners)

	// 2) Collect results from Redis
	results := make([]checks.Result, 0, runners)
	timeoutCtx, cancel := context.WithTimeout(ctx, time.Until(se.NextRoundStartTime))
	defer cancel()

	i := 0
	for i < runners {
		val, err := se.RedisClient.BLPop(timeoutCtx, time.Until(se.NextRoundStartTime), "results").Result()
		if err == redis.Nil {
			slog.Warn("Timeout waiting for results", "remaining", runners-i)
			// Clear the results, since we didn't collect everything in time
			results = []checks.Result{}
			break
		} else if err != nil {
			slog.Error("Failed to fetch results from Redis:", "error", err)
			continue
		}

		// val[0] = "results", val[1] = JSON checks.Result
		if len(val) < 2 {
			slog.Warn("Malformed result from Redis", "val", val)
			continue
		}
		raw := val[1]

		var result checks.Result
		if err := json.Unmarshal([]byte(raw), &result); err != nil {
			slog.Error("Failed to unmarshal check result", "error", err)
			continue
		}
		if result.RoundID != se.CurrentRound {
			slog.Warn("Ignoring out of round result", "receivedRound", result.RoundID, "currentRound", se.CurrentRound)
			continue
		}
		results = append(results, result)
		i++
		slog.Debug("service check finished", "round_id", result.RoundID, "team_id", result.TeamID, "service_name", result.ServiceName, "result", result.Status, "debug", result.Debug, "error", result.Error)
	}

	// 3) Process all collected results
	se.processCollectedResults(results)
}

func (se *ScoringEngine) processCollectedResults(results []checks.Result) {
	if len(results) == 0 {
		slog.Warn("No results collected for round", "round", se.CurrentRound)
		return
	}

	dbResults := []db.ServiceCheckSchema{}

	for _, result := range results {
		dbResults = append(dbResults, db.ServiceCheckSchema{
			TeamID:      result.TeamID,
			RoundID:     uint(se.CurrentRound),
			ServiceName: result.ServiceName,
			Points:      result.Points,
			Result:      result.Status,
			Error:       result.Error,
			Debug:       result.Debug,
		})
	}

	if len(dbResults) == 0 {
		slog.Warn("No results to process for the current round", "round", se.CurrentRound)
		return
	}

	// Save results to database
	round := db.RoundSchema{
		ID:        uint(se.CurrentRound),
		StartTime: se.CurrentRoundStartTime,
		Checks:    dbResults,
	}
	if _, err := db.CreateRound(round); err != nil {
		slog.Error("failed to create round:", "round", se.CurrentRound, "error", err)
		return
	}

	for _, result := range results {
		// Update uptime and SLA maps
		if _, ok := se.UptimePerService[result.TeamID]; !ok {
			se.UptimePerService[result.TeamID] = make(map[string]db.Uptime)
		}
		if _, ok := se.UptimePerService[result.TeamID][result.ServiceName]; !ok {
			se.UptimePerService[result.TeamID][result.ServiceName] = db.Uptime{}
		}
		newUptime := se.UptimePerService[result.TeamID][result.ServiceName]
		if result.Status {
			newUptime.PassedChecks++
		}
		newUptime.TotalChecks++
		se.UptimePerService[result.TeamID][result.ServiceName] = newUptime

		if _, ok := se.SlaPerService[result.TeamID]; !ok {
			se.SlaPerService[result.TeamID] = make(map[string]int)
		}
		if _, ok := se.SlaPerService[result.TeamID][result.ServiceName]; !ok {
			se.SlaPerService[result.TeamID][result.ServiceName] = 0
		}
		if result.Status {
			se.SlaPerService[result.TeamID][result.ServiceName] = 0
		} else {
			se.SlaPerService[result.TeamID][result.ServiceName]++
			if se.SlaPerService[result.TeamID][result.ServiceName] >= se.Config.MiscSettings.SlaThreshold {
				sla := db.SLASchema{
					TeamID:      result.TeamID,
					ServiceName: result.ServiceName,
					RoundID:     uint(se.CurrentRound),
					Penalty:     se.Config.MiscSettings.SlaPenalty,
				}
				db.CreateSLA(sla)
				se.SlaPerService[result.TeamID][result.ServiceName] = 0
			}
		}
	}

	slog.Debug("Successfully processed results for round", "round", se.CurrentRound, "total", len(dbResults))
}

func (se *ScoringEngine) LoadCredentials() error {
	credlistFiles, err := os.ReadDir("config/credlists/")
	if err != nil {
		return fmt.Errorf("failed to read credlists directory: %v", err)
	}

	// remove credlists not in the config
	// for i, credcredlistFiles := range credlistFiles {
	// 	for _, configCredlist := range se.Config.CredlistSettings.Credlist {
	// 		if credcredlistFiles.Name() == configCredlist.CredlistPath {
	// 			// assume the last element is OK, so replace the current element with it
	// 			// and then truncate the slice
	// 			credlistFiles[i] = credlistFiles[len(credlistFiles)-1]
	// 			credlistFiles = credlistFiles[:len(credlistFiles)-1]
	// 		}
	// 	}
	// }

	teams, err := db.GetTeams()
	if err != nil {
		return fmt.Errorf("failed to get teams: %v", err)
	}

	for _, team := range teams {
		se.CredentialsMutex[team.ID] = &sync.Mutex{}
		for _, credlistFile := range credlistFiles {
			if !credlistFile.IsDir() && filepath.Ext(credlistFile.Name()) == ".credlist" {
				submissionPath := fmt.Sprintf("submissions/pcrs/%d/%s", team.ID, credlistFile.Name())
				if _, err := os.Stat(submissionPath); os.IsNotExist(err) {
					destDir := filepath.Dir(submissionPath)
					if err := os.MkdirAll(destDir, os.ModePerm); err != nil {
						return fmt.Errorf("failed to create directory %s: %v", destDir, err)
					}

					sourcePath := fmt.Sprintf("config/credlists/%s", credlistFile.Name())
					sourceFile, err := os.Open(sourcePath)
					if err != nil {
						return fmt.Errorf("failed to open source file %s: %v", sourcePath, err)
					}
					defer sourceFile.Close()

					destFile, err := os.Create(submissionPath)
					if err != nil {
						return fmt.Errorf("failed to create destination file %s: %v", submissionPath, err)
					}
					defer destFile.Close()

					if _, err := io.Copy(destFile, sourceFile); err != nil {
						return fmt.Errorf("failed to copy file from %s to %s: %v", sourcePath, submissionPath, err)
					}
				} else if err != nil {
					return fmt.Errorf("failed to check file %s: %v", submissionPath, err)
				}
			}
		}
	}

	return nil
}

func (se *ScoringEngine) UpdateCredentials(teamID uint, credlistName string, usernames []string, passwords []string) error {
<<<<<<< HEAD
	validCredlist := false
	for _, c := range se.Config.CredlistSettings.Credlist {
		if c.CredlistPath == credlistName {
			validCredlist = true
			break
		}
	}
	if !validCredlist {
		return fmt.Errorf("invalid credlist name")
	}
=======
	for _, c := range se.Config.CredlistSettings.Credlist {
		if c.CredlistPath == credlistName {
			break
		}
	}
>>>>>>> 813146a5

	se.CredentialsMutex[teamID].Lock()
	defer se.CredentialsMutex[teamID].Unlock()

	slog.Debug("updating credentials", "teamID", teamID, "credlistName", credlistName)

	if len(usernames) != len(passwords) {
		return fmt.Errorf("mismatched usernames and passwords")
	}

	credlistPath := fmt.Sprintf("submissions/pcrs/%d/%s", teamID, credlistName)
	originalCreds := make(map[string]string)
	credlist, err := os.Open(credlistPath)
	if err != nil {
		return fmt.Errorf("failed to read original credlist: %v", err)
	}

	reader := csv.NewReader(credlist)
	records, err := reader.ReadAll()
	if err != nil {
		return fmt.Errorf("failed to read original credlist: %v", err)
	}

	for _, record := range records {
		if len(record) != 2 {
			slog.Debug("invalid credlist format", "record", record)
			return fmt.Errorf("invalid credlist format")
		}
		originalCreds[record[0]] = record[1]
	}

	for i, username := range usernames {
		if _, exists := originalCreds[username]; !exists {
			slog.Debug("username not found in original credlist, skipping update", "username", username)
		} else {
			originalCreds[username] = passwords[i]
		}
	}

	credlist.Close()

	// write back to the file that was read
	credlistFile, err := os.Create(credlistPath)
	if err != nil {
		return fmt.Errorf("failed to open credlist file for writing: %v", err)
	}
	defer credlistFile.Close()

	writer := csv.NewWriter(credlistFile)
	for username, password := range originalCreds {
		// csv write encoded
		if err := writer.Write([]string{username, password}); err != nil {
			return fmt.Errorf("failed to write to credlist file: %v", err)
		}
		slog.Debug("successfully wrote to credlist", "username", username, "password", password)
	}
	writer.Flush()

	if err := writer.Error(); err != nil {
		return fmt.Errorf("failed to flush pcr writer: %v", err)
	}

	return nil
}<|MERGE_RESOLUTION|>--- conflicted
+++ resolved
@@ -137,7 +137,6 @@
 	return se.UptimePerService
 }
 
-<<<<<<< HEAD
 func (se *ScoringEngine) GetCredlists() (any, error) {
 	var credlists []any
 	for _, credlist := range se.Config.CredlistSettings.Credlist {
@@ -173,10 +172,6 @@
 		credlists = append(credlists, a)
 	}
 	return credlists, nil
-=======
-func (se *ScoringEngine) GetCredlists() any {
-	return se.Config.CredlistSettings.Credlist
->>>>>>> 813146a5
 }
 
 func (se *ScoringEngine) PauseEngine() {
@@ -431,6 +426,18 @@
 	// 	}
 	// }
 
+	// remove credlists not in the config
+	// for i, credcredlistFiles := range credlistFiles {
+	// 	for _, configCredlist := range se.Config.CredlistSettings.Credlist {
+	// 		if credcredlistFiles.Name() == configCredlist.CredlistPath {
+	// 			// assume the last element is OK, so replace the current element with it
+	// 			// and then truncate the slice
+	// 			credlistFiles[i] = credlistFiles[len(credlistFiles)-1]
+	// 			credlistFiles = credlistFiles[:len(credlistFiles)-1]
+	// 		}
+	// 	}
+	// }
+
 	teams, err := db.GetTeams()
 	if err != nil {
 		return fmt.Errorf("failed to get teams: %v", err)
@@ -474,7 +481,6 @@
 }
 
 func (se *ScoringEngine) UpdateCredentials(teamID uint, credlistName string, usernames []string, passwords []string) error {
-<<<<<<< HEAD
 	validCredlist := false
 	for _, c := range se.Config.CredlistSettings.Credlist {
 		if c.CredlistPath == credlistName {
@@ -485,13 +491,6 @@
 	if !validCredlist {
 		return fmt.Errorf("invalid credlist name")
 	}
-=======
-	for _, c := range se.Config.CredlistSettings.Credlist {
-		if c.CredlistPath == credlistName {
-			break
-		}
-	}
->>>>>>> 813146a5
 
 	se.CredentialsMutex[teamID].Lock()
 	defer se.CredentialsMutex[teamID].Unlock()
