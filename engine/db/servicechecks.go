--- conflicted
+++ resolved
@@ -2,12 +2,9 @@
 
 import (
 	"errors"
-<<<<<<< HEAD
 	"math"
-=======
 	"slices"
 	"strings"
->>>>>>> 59a26975
 
 	"gorm.io/gorm"
 )
@@ -295,7 +292,7 @@
 		if err := rows.Scan(&teamID, &serviceName, &result); err != nil {
 			return err
 		}
-
+Once merge conflicts are resolved, are there example runs of the tests i can view? Changes LGTM
 		if (*slaPerService)[teamID] == nil {
 			(*slaPerService)[teamID] = make(map[string]int)
 		}
