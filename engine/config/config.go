--- conflicted
+++ resolved
@@ -336,12 +336,6 @@
 		conf.MiscSettings.SlaPenalty = conf.MiscSettings.SlaThreshold * conf.MiscSettings.Points
 	}
 
-<<<<<<< HEAD
-	if conf.MiscSettings.CompetitionStart != "" {
-		_, err := time.Parse(time.RFC3339, conf.MiscSettings.CompetitionStart)
-		if err != nil {
-			errResult = errors.Join(errResult, fmt.Errorf("CompetitionStart must be in RFC3339 format (e.g., 2025-11-15T09:00:00-06:00): %w", err))
-=======
 	// OIDC settings defaults
 	if conf.OIDCSettings.OIDCEnabled {
 		if conf.OIDCSettings.OIDCIssuerURL == "" {
@@ -375,7 +369,6 @@
 		}
 		if conf.OIDCSettings.OIDCRefreshTokenExpiryInject == 0 {
 			conf.OIDCSettings.OIDCRefreshTokenExpiryInject = 86400 // 1 day
->>>>>>> 8b51348f
 		}
 	}
 
